--- conflicted
+++ resolved
@@ -173,25 +173,6 @@
                     ClosedConsumers = 0,
                 }
             };
-
-<<<<<<< HEAD
-            // yield return new object[]
-            // {
-            //     new SaCConsumerExpected
-            //     {
-            //         IsSingleActiveConsumer = true,
-            //         MessagesPerStream = new Dictionary<string, int>()
-            //         {
-            //             {SystemUtils.InvoicesStream0, 9 * 2},
-            //             {SystemUtils.InvoicesStream1, 7 * 2},
-            //             {SystemUtils.InvoicesStream2, 4 * 2}
-            //         },
-            //         Consumers = 3,
-            //         ClosedConsumers = 1,
-            //     }
-            // };
-=======
->>>>>>> d589fcbf
         }
 
         IEnumerator IEnumerable.GetEnumerator()
