--- conflicted
+++ resolved
@@ -31,15 +31,10 @@
     - [Handle Metadata Update](#handle-metadata-update)
     - [Reliable](#reliable)
       - [Reliable Producer](#reliable-producer)
-<<<<<<< HEAD
       - [Reliable Consumer](#reliable-consumer)
-    - [Build from source](#build-from-source)
-    - [Project Status](#project-status)
-=======
 - [Build from source](#build-from-source)
 - [Project Status](#project-status)
 - [Release Process](#release-process)
->>>>>>> 4571ba14
 
 ## Overview
 
