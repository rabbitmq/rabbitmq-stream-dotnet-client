--- conflicted
+++ resolved
@@ -153,16 +153,6 @@
             }
         }
 
-<<<<<<< HEAD
-        private static void CheckLeader(StreamInfo metaStreamInfo)
-        {
-            if (metaStreamInfo.Leader.Equals(default(Broker)))
-            {
-                throw new LeaderNotFoundException(
-                    $"No leader found for streams {string.Join(" ", metaStreamInfo.Stream)}");
-            }
-        }
-
         public async Task UpdateSecret(string newSecret)
         {
             if (_client.IsClosed)
@@ -173,10 +163,8 @@
             _client.Parameters.Password = newSecret;
         }
 
-        public async Task<IProducer> CreateRawSuperStreamProducer(
-=======
+      
         public async Task<ISuperStreamProducer> CreateRawSuperStreamProducer(
->>>>>>> d70458a3
             RawSuperStreamProducerConfig rawSuperStreamProducerConfig, ILogger logger = null)
         {
             await MayBeReconnectLocator().ConfigureAwait(false);
