﻿// This source code is dual-licensed under the Apache License, version
// 2.0, and the Mozilla Public License, version 2.0.
// Copyright (c) 2007-2020 VMware, Inc.

using System;
using System.Buffers;
using System.Collections.Concurrent;
using System.Collections.Generic;
using System.Diagnostics;
using System.Linq;
using System.Net;
using System.Runtime.InteropServices;
using System.Text;
using System.Threading;
using System.Threading.Tasks;
using System.Threading.Tasks.Sources;

namespace RabbitMQ.Stream.Client
{
    public record ClientParameters
    {
        private string _clientProvidedName;

        public IDictionary<string, string> Properties { get; } =
            new Dictionary<string, string>
            {
                {"product", "RabbitMQ Stream"},
                {"version", Version.VersionString},
                {"platform", ".NET"},
                {"copyright", "Copyright (c) 2020-2021 VMware, Inc. or its affiliates."},
                {
                    "information",
                    "Licensed under the Apache 2.0 and MPL 2.0 licenses. See https://www.rabbitmq.com/"
                },
                {"connection_name", "Unknown"}
            };

        public string UserName { get; set; } = "guest";
        public string Password { get; set; } = "guest";
        public string VirtualHost { get; set; } = "/";
        public EndPoint Endpoint { get; set; } = new IPEndPoint(IPAddress.Loopback, 5552);
        public Action<MetaDataUpdate> MetadataHandler { get; set; } = _ => { };
        public Action<Exception> UnhandledExceptionHandler { get; set; } = _ => { };
        public TimeSpan Heartbeat { get; set; } = TimeSpan.FromMinutes(1);

        public string ClientProvidedName
        {
            get => _clientProvidedName ??= Properties["connection_name"];
            set => _clientProvidedName = Properties["connection_name"] = value;
        }

        /// <summary>
        /// TLS options setting.
        /// </summary>
        public SslOption Ssl { get; set; } = new SslOption();

        public AddressResolver AddressResolver { get; set; } = null;
    }

    public readonly struct OutgoingMsg : ICommand
    {
        private readonly byte publisherId;
        private readonly ulong publishingId;
        private readonly Message data;

        public OutgoingMsg(byte publisherId, ulong publishingId, Message data)
        {
            this.publisherId = publisherId;
            this.publishingId = publishingId;
            this.data = data;
        }

        public byte PublisherId => publisherId;

        public ulong PublishingId => publishingId;

        public Message Data => data;
        public int SizeNeeded => 0;

        public int Write(Span<byte> span)
        {
            throw new NotImplementedException();
        }
    }

    public class Client : IClient
    {
        private bool isClosed = true;

        private readonly TimeSpan defaultTimeout = TimeSpan.FromSeconds(10);

        private uint correlationId = 0; // allow for some pre-amble

        private byte nextPublisherId = 0;

        private Connection connection;

        private readonly IDictionary<byte, (Action<ReadOnlyMemory<ulong>>, Action<(ulong, ResponseCode)[]>)>
            publishers =
                new ConcurrentDictionary<byte, (Action<ReadOnlyMemory<ulong>>, Action<(ulong, ResponseCode)[]>)>();

        private readonly ConcurrentDictionary<uint, IValueTaskSource> requests = new();

        private readonly TaskCompletionSource<TuneResponse> tuneReceived =
            new TaskCompletionSource<TuneResponse>(TaskCreationOptions.RunContinuationsAsynchronously);

        private byte nextSubscriptionId;

        internal readonly IDictionary<byte, ConsumerEvents> consumers =
            new ConcurrentDictionary<byte, ConsumerEvents>();

        private int publishCommandsSent;

        private readonly HeartBeatHandler _heartBeatHandler;

        public int PublishCommandsSent => publishCommandsSent;

        public int MessagesSent => messagesSent;
        public uint MaxFrameSize => tuneReceived.Task.Result.FrameMax;

        private int messagesSent;
        private int confirmFrames;
        public IDictionary<string, string> ConnectionProperties { get; private set; }
        public ClientParameters Parameters { get; set; }

        public int ConfirmFrames => confirmFrames;

        public int IncomingFrames => connection.NumFrames;

        //public int IncomingChannelCount => this.incoming.Reader.Count;
        private static readonly object Obj = new();

        private byte GetNextSubscriptionId()
        {
            byte result;
            lock (Obj)
            {
                result = nextSubscriptionId++;
            }

            return result;
        }

        public bool IsClosed
        {
            get
            {
                if (connection.IsClosed)
                {
                    isClosed = true;
                }

                return isClosed;
            }

            private set => isClosed = value;
        }

        private Client(ClientParameters parameters)
        {
            Parameters = parameters;
            _heartBeatHandler = new HeartBeatHandler(
                SendHeartBeat,
                Close,
                (int)parameters.Heartbeat.TotalSeconds);
            IsClosed = false;
        }

        private void StartHeartBeat()
        {
            _heartBeatHandler.Start();
        }

        public delegate Task ConnectionCloseHandler(string reason);

        public event ConnectionCloseHandler ConnectionClosed;

        private async Task OnConnectionClosed(string reason)
        {
            if (ConnectionClosed != null)
            {
                await ConnectionClosed?.Invoke(reason)!;
            }
        }

        public static async Task<Client> Create(ClientParameters parameters)
        {
            var client = new Client(parameters);

            client.connection = await Connection.Create(parameters.Endpoint,
                client.HandleIncoming, client.HandleClosed, parameters.Ssl);

            // exchange properties
            var peerPropertiesResponse =
                await client.Request<PeerPropertiesRequest, PeerPropertiesResponse>(corr =>
                    new PeerPropertiesRequest(corr, parameters.Properties));
            foreach (var (k, v) in peerPropertiesResponse.Properties)
            {
                Debug.WriteLine($"server Props {k} {v}");
            }

            //auth
            var saslHandshakeResponse =
                await client.Request<SaslHandshakeRequest, SaslHandshakeResponse>(
                    corr => new SaslHandshakeRequest(corr));
            foreach (var m in saslHandshakeResponse.Mechanisms)
            {
                Debug.WriteLine($"sasl mechanism: {m}");
            }

            var saslData = Encoding.UTF8.GetBytes($"\0{parameters.UserName}\0{parameters.Password}");
            var authResponse =
                await client.Request<SaslAuthenticateRequest, SaslAuthenticateResponse>(corr =>
                    new SaslAuthenticateRequest(corr, "PLAIN", saslData));
            Debug.WriteLine($"auth: {authResponse.ResponseCode} {authResponse.Data}");
            ClientExceptions.MaybeThrowException(authResponse.ResponseCode, parameters.UserName);

            //tune
            await client.tuneReceived.Task;
            await client.Publish(new TuneRequest(0,
                (uint)client.Parameters.Heartbeat.TotalSeconds));

            // open 
            var open = await client.Request<OpenRequest, OpenResponse>(corr =>
                new OpenRequest(corr, parameters.VirtualHost));
            ClientExceptions.MaybeThrowException(open.ResponseCode, parameters.VirtualHost);

            Debug.WriteLine($"open: {open.ResponseCode} {open.ConnectionProperties.Count}");
            foreach (var (k, v) in open.ConnectionProperties)
            {
                Debug.WriteLine($"open prop: {k} {v}");
            }

            client.ConnectionProperties = open.ConnectionProperties;

            client.correlationId = 100;
            // start heart beat only when the client is connected
            client.StartHeartBeat();
            return client;
        }

        public async ValueTask<bool> Publish(Publish publishMsg)
        {
            var publishTask = Publish<Publish>(publishMsg);
            if (!publishTask.IsCompletedSuccessfully)
            {
                await publishTask.ConfigureAwait(false);
            }

            publishCommandsSent += 1;
            messagesSent += publishMsg.MessageCount;
            return publishTask.Result;
        }

        public ValueTask<bool> Publish<T>(T msg) where T : struct, ICommand
        {
            return connection.Write(msg);
        }

        public async Task<(byte, DeclarePublisherResponse)> DeclarePublisher(string publisherRef,
            string stream,
            Action<ReadOnlyMemory<ulong>> confirmCallback,
            Action<(ulong, ResponseCode)[]> errorCallback)
        {
            var publisherId = nextPublisherId++;
            publishers.Add(publisherId, (confirmCallback, errorCallback));
            return (publisherId, await Request<DeclarePublisherRequest, DeclarePublisherResponse>(corr =>
                new DeclarePublisherRequest(corr, publisherId, publisherRef, stream)));
        }

        public async Task<DeletePublisherResponse> DeletePublisher(byte publisherId)
        {
            try
            {
                var result =
                    await Request<DeletePublisherRequest, DeletePublisherResponse>(corr =>
                        new DeletePublisherRequest(corr, publisherId));

                return result;
            }
            finally
            {
                publishers.Remove(publisherId);
            }
        }

        public async Task<(byte, SubscribeResponse)> Subscribe(string stream, IOffsetType offsetType,
            ushort initialCredit,
            Dictionary<string, string> properties, Func<Deliver, Task> deliverHandler,
            Func<bool, Task<IOffsetType>> updateConsumerHandler = null)
        {
            return await Subscribe(new ConsumerConfig() { Stream = stream, OffsetSpec = offsetType },
                initialCredit,
                properties,
                deliverHandler,
                updateConsumerHandler);
        }

        public async Task<(byte, SubscribeResponse)> Subscribe(ConsumerConfig config,
            ushort initialCredit,
            Dictionary<string, string> properties, Func<Deliver, Task> deliverHandler,
            Func<bool, Task<IOffsetType>> updateConsumerHandler)
        {
            var subscriptionId = GetNextSubscriptionId();

            consumers.Add(subscriptionId,
                new ConsumerEvents(
                    deliverHandler,
                    updateConsumerHandler));

            return (subscriptionId,
                await Request<SubscribeRequest, SubscribeResponse>(corr =>
                    new SubscribeRequest(corr, subscriptionId, config.Stream, config.OffsetSpec, initialCredit,
                        properties)));
        }

        public async Task<UnsubscribeResponse> Unsubscribe(byte subscriptionId)
        {
            try
            {
                var result =
                    await Request<UnsubscribeRequest, UnsubscribeResponse>(corr =>
                        new UnsubscribeRequest(corr, subscriptionId));
                return result;
            }
            finally
            {
                // remove consumer after RPC returns, this should avoid uncorrelated data being sent
                consumers.Remove(subscriptionId);
            }
        }

        private async ValueTask<TOut> Request<TIn, TOut>(Func<uint, TIn> request, TimeSpan? timeout = null)
            where TIn : struct, ICommand where TOut : struct, ICommand
        {
            var corr = NextCorrelationId();
            var tcs = PooledTaskSource<TOut>.Rent();
            requests.TryAdd(corr, tcs);
            await Publish(request(corr));
            using var cts = new CancellationTokenSource(timeout ?? defaultTimeout);
            await using (cts.Token.Register(
                             valueTaskSource =>
                                 ((ManualResetValueTaskSource<TOut>)valueTaskSource).SetException(
                                     new TimeoutException()), tcs))
            {
                var valueTask = new ValueTask<TOut>(tcs, tcs.Version);
                var result = await valueTask;
                PooledTaskSource<TOut>.Return(tcs);
                return result;
            }
        }

        private uint NextCorrelationId()
        {
            return Interlocked.Increment(ref correlationId);
        }

        private async Task HandleClosed(string reason)
        {
            InternalClose();
            await OnConnectionClosed(reason);
        }

        private async Task HandleIncoming(Memory<byte> frameMemory)
        {
            var frame = new ReadOnlySequence<byte>(frameMemory);
            WireFormatting.ReadUInt16(frame, out var tag);
            if ((tag & 0x8000) != 0)
            {
                tag = (ushort)(tag ^ 0x8000);
            }

            // in general every action updates the heartbeat server side
            // so there is no need to send the heartbeat when not necessary 
            _heartBeatHandler.UpdateHeartBeat();

            ConsumerEvents consumerEvents;
            switch (tag)
            {
                case PublishConfirm.Key:
                    PublishConfirm.Read(frame, out var confirm);
                    confirmFrames += 1;
                    var (confirmCallback, _) = publishers[confirm.PublisherId];
                    confirmCallback(confirm.PublishingIds);
                    if (MemoryMarshal.TryGetArray(confirm.PublishingIds, out var confirmSegment))
                    {
                        ArrayPool<ulong>.Shared.Return(confirmSegment.Array);
                    }

                    break;
                case Deliver.Key:
                    Deliver.Read(frame, out var deliver);
                    consumerEvents = consumers[deliver.SubscriptionId];
                    await consumerEvents.DeliverHandler(deliver).ConfigureAwait(false);
                    break;
                case PublishError.Key:
                    PublishError.Read(frame, out var error);
                    var (_, errorCallback) = publishers[error.PublisherId];
                    errorCallback(error.PublishingErrors);
                    break;
                case MetaDataUpdate.Key:
                    MetaDataUpdate.Read(frame, out var metaDataUpdate);
                    Parameters.MetadataHandler(metaDataUpdate);
                    break;
                case TuneResponse.Key:
                    TuneResponse.Read(frame, out var tuneResponse);
                    tuneReceived.SetResult(tuneResponse);
                    break;
<<<<<<< HEAD
                case ConsumerUpdateQueryResponse.Key:
                    ConsumerUpdateQueryResponse.Read(frame, out var consumerUpdateQueryResponse);
                    HandleCorrelatedResponse(consumerUpdateQueryResponse);
                    var consumerEventsUpd = consumers[consumerUpdateQueryResponse.SubscriptionId];
                    await ConsumerUpdateResponse(
                        consumerUpdateQueryResponse.CorrelationId,
                        await consumerEventsUpd.UpdateConsumerHandler(consumerUpdateQueryResponse.IsActive));
=======
                case CreditResponse.Key:
                    CreditResponse.Read(frame, out var creditResponse);
                    creditResponse.HandleUnRoutableCredit();
>>>>>>> 9e3e4f70
                    break;
                default:
                    HandleCorrelatedCommand(tag, ref frame);
                    break;
            }

            if (MemoryMarshal.TryGetArray(frameMemory, out ArraySegment<byte> segment))
            {
                if (segment.Array != null)
                {
                    ArrayPool<byte>.Shared.Return(segment.Array);
                }
            }
        }

        private void HandleCorrelatedCommand(ushort tag, ref ReadOnlySequence<byte> frame)
        {
            switch (tag)
            {
                case DeclarePublisherResponse.Key:
                    DeclarePublisherResponse.Read(frame, out var declarePublisherResponse);
                    HandleCorrelatedResponse(declarePublisherResponse);
                    break;
                case QueryPublisherResponse.Key:
                    QueryPublisherResponse.Read(frame, out var queryPublisherResponse);
                    HandleCorrelatedResponse(queryPublisherResponse);
                    break;
                case DeletePublisherResponse.Key:
                    DeletePublisherResponse.Read(frame, out var deletePublisherResponse);
                    HandleCorrelatedResponse(deletePublisherResponse);
                    break;
                case SubscribeResponse.Key:
                    SubscribeResponse.Read(frame, out var subscribeResponse);
                    HandleCorrelatedResponse(subscribeResponse);
                    break;
                case QueryOffsetResponse.Key:
                    QueryOffsetResponse.Read(frame, out var queryOffsetResponse);
                    HandleCorrelatedResponse(queryOffsetResponse);
                    break;
                case UnsubscribeResponse.Key:
                    UnsubscribeResponse.Read(frame, out var unsubscribeResponse);
                    HandleCorrelatedResponse(unsubscribeResponse);
                    break;
                case CreateResponse.Key:
                    CreateResponse.Read(frame, out var createResponse);
                    HandleCorrelatedResponse(createResponse);
                    break;
                case DeleteResponse.Key:
                    DeleteResponse.Read(frame, out var deleteResponse);
                    HandleCorrelatedResponse(deleteResponse);
                    break;
                case MetaDataResponse.Key:
                    MetaDataResponse.Read(frame, out var metaDataResponse);
                    HandleCorrelatedResponse(metaDataResponse);
                    break;
                case PeerPropertiesResponse.Key:
                    PeerPropertiesResponse.Read(frame, out var peerPropertiesResponse);
                    HandleCorrelatedResponse(peerPropertiesResponse);
                    break;
                case SaslHandshakeResponse.Key:
                    SaslHandshakeResponse.Read(frame, out var saslHandshakeResponse);
                    HandleCorrelatedResponse(saslHandshakeResponse);
                    break;
                case SaslAuthenticateResponse.Key:
                    SaslAuthenticateResponse.Read(frame, out var saslAuthenticateResponse);
                    HandleCorrelatedResponse(saslAuthenticateResponse);
                    break;
                case OpenResponse.Key:
                    OpenResponse.Read(frame, out var openResponse);
                    HandleCorrelatedResponse(openResponse);
                    break;
                case CloseResponse.Key:
                    CloseResponse.Read(frame, out var closeResponse);
                    HandleCorrelatedResponse(closeResponse);
                    InternalClose();
                    break;
                case HeartBeatHandler.Key:
                    _heartBeatHandler.UpdateHeartBeat();
                    break;
                default:
                    if (MemoryMarshal.TryGetArray(frame.First, out var segment))
                    {
                        ArrayPool<byte>.Shared.Return(segment.Array);
                    }

                    throw new ArgumentException($"Unknown or unexpected tag: {tag}", nameof(tag));
            }
        }

        private void HandleCorrelatedResponse<T>(T command) where T : struct, ICommand
        {
            if (command.CorrelationId == uint.MaxValue)
            {
                throw new Exception($"unhandled incoming command {command.GetType()}");
            }

            if (requests.TryRemove(command.CorrelationId, out var tsc))
            {
                ((ManualResetValueTaskSource<T>)tsc).SetResult(command);
            }
        }

        private async ValueTask<bool> SendHeartBeat()
        {
            return await Publish(new HeartBeatRequest());
        }

        private void InternalClose()
        {
            _heartBeatHandler.Close();
            IsClosed = true;
        }

        private async ValueTask<bool> ConsumerUpdateResponse(uint rCorrelationId, IOffsetType offsetSpecification)
        {
            return await Publish(new ConsumerUpdateRequest(rCorrelationId, offsetSpecification));
        }

        public async Task<CloseResponse> Close(string reason)
        {
            if (IsClosed)
            {
                return new CloseResponse(0, ResponseCode.Ok);
            }

            // TODO LRB timeout
            var result =
                await Request<CloseRequest, CloseResponse>(corr => new CloseRequest(corr, reason),
                    TimeSpan.FromSeconds(30));
            try
            {
                InternalClose();
                connection.Dispose();
            }
            catch (Exception e)
            {
                LogEventSource.Log.LogError($"An error occurred while calling {nameof(connection.Dispose)}.", e);
            }

            return result;
        }

        // Safe close 
        // the client can be closed only if the publishers are == 0
        // not a public method used internally by producers and consumers
        internal CloseResponse MaybeClose(string reason)
        {
            if (publishers.Count == 0 && consumers.Count == 0)
            {
                return Close(reason).Result;
            }

            var result = new CloseResponse(0, ResponseCode.Ok);
            return result;
        }

        public async ValueTask<QueryPublisherResponse> QueryPublisherSequence(string publisherRef, string stream)
        {
            return await Request<QueryPublisherRequest, QueryPublisherResponse>(corr =>
                new QueryPublisherRequest(corr, publisherRef, stream));
        }

        public async ValueTask<bool> StoreOffset(string reference, string stream, ulong offsetValue)
        {
            return await Publish(new StoreOffsetRequest(stream, reference, offsetValue));
        }

        public async ValueTask<MetaDataResponse> QueryMetadata(string[] streams)
        {
            return await Request<MetaDataQuery, MetaDataResponse>(corr => new MetaDataQuery(corr, streams.ToList()));
        }

        public async ValueTask<QueryOffsetResponse> QueryOffset(string reference, string stream)
        {
            return await Request<QueryOffsetRequest, QueryOffsetResponse>(corr =>
                new QueryOffsetRequest(stream, corr, reference));
        }

        public async ValueTask<CreateResponse> CreateStream(string stream, IDictionary<string, string> args)
        {
            return await Request<CreateRequest, CreateResponse>(corr => new CreateRequest(corr, stream, args));
        }

        public async ValueTask<DeleteResponse> DeleteStream(string stream)
        {
            return await Request<DeleteRequest, DeleteResponse>(corr => new DeleteRequest(corr, stream));
        }

        public async ValueTask<bool> Credit(byte subscriptionId, ushort credit)
        {
            return await Publish(new CreditRequest(subscriptionId, credit));
        }
    }

    public static class PooledTaskSource<T>
    {
        private static readonly ConcurrentStack<ManualResetValueTaskSource<T>> stack =
            new ConcurrentStack<ManualResetValueTaskSource<T>>();

        public static ManualResetValueTaskSource<T> Rent()
        {
            if (stack.TryPop(out var task))
            {
                return task;
            }
            else
            {
                return new ManualResetValueTaskSource<T>() { RunContinuationsAsynchronously = true };
            }
        }

        public static void Return(ManualResetValueTaskSource<T> task)
        {
            task.Reset();
            stack.Push(task);
        }
    }

    public sealed class ManualResetValueTaskSource<T> : IValueTaskSource<T>, IValueTaskSource
    {
        private ManualResetValueTaskSourceCore<T> _logic; // mutable struct; do not make this readonly

        public bool RunContinuationsAsynchronously
        {
            get => _logic.RunContinuationsAsynchronously;
            set => _logic.RunContinuationsAsynchronously = value;
        }

        public short Version => _logic.Version;
        public void Reset() => _logic.Reset();
        public void SetResult(T result) => _logic.SetResult(result);
        public void SetException(Exception error) => _logic.SetException(error);

        void IValueTaskSource.GetResult(short token) => _logic.GetResult(token);
        T IValueTaskSource<T>.GetResult(short token) => _logic.GetResult(token);
        ValueTaskSourceStatus IValueTaskSource.GetStatus(short token) => _logic.GetStatus(token);
        ValueTaskSourceStatus IValueTaskSource<T>.GetStatus(short token) => _logic.GetStatus(token);

        void IValueTaskSource.OnCompleted(Action<object> continuation, object state, short token,
            ValueTaskSourceOnCompletedFlags flags) => _logic.OnCompleted(continuation, state, token, flags);

        void IValueTaskSource<T>.OnCompleted(Action<object> continuation, object state, short token,
            ValueTaskSourceOnCompletedFlags flags) => _logic.OnCompleted(continuation, state, token, flags);
    }
}<|MERGE_RESOLUTION|>--- conflicted
+++ resolved
@@ -406,7 +406,6 @@
                     TuneResponse.Read(frame, out var tuneResponse);
                     tuneReceived.SetResult(tuneResponse);
                     break;
-<<<<<<< HEAD
                 case ConsumerUpdateQueryResponse.Key:
                     ConsumerUpdateQueryResponse.Read(frame, out var consumerUpdateQueryResponse);
                     HandleCorrelatedResponse(consumerUpdateQueryResponse);
@@ -414,11 +413,9 @@
                     await ConsumerUpdateResponse(
                         consumerUpdateQueryResponse.CorrelationId,
                         await consumerEventsUpd.UpdateConsumerHandler(consumerUpdateQueryResponse.IsActive));
-=======
                 case CreditResponse.Key:
                     CreditResponse.Read(frame, out var creditResponse);
                     creditResponse.HandleUnRoutableCredit();
->>>>>>> 9e3e4f70
                     break;
                 default:
                     HandleCorrelatedCommand(tag, ref frame);
